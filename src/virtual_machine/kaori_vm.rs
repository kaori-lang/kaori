use crate::bytecode::{instruction::Instruction, value::Value};
use std::mem::MaybeUninit;

<<<<<<< HEAD
pub struct FunctionFrame {
    pub registers: *mut Value,
    pub return_address: *const Instruction,
    pub return_register: i16,
}

impl FunctionFrame {
    pub fn new(
        registers: *mut Value,
        return_address: *const Instruction,
        return_register: i16,
    ) -> Self {
        Self {
            registers,
            return_address,
            return_register,
        }
    }
}

type InstructionHandler = fn(&mut VMContext, ip: *const Instruction);
pub struct VMContext {
    pub call_stack: Vec<FunctionFrame>,
    pub constants: Vec<Value>,
    pub registers: *mut Value,
    pub instruction_dispatch: [InstructionHandler; 20],
}

impl VMContext {
    pub fn new(constants: Vec<Value>, registers: *mut Value) -> Self {
        Self {
            call_stack: Vec::new(),
            constants,
            registers,
            instruction_dispatch: [
                instruction_add,              // 0
                instruction_subtract,         // 1
                instruction_multiply,         // 2
                instruction_divide,           // 3
                instruction_modulo,           // 4
                instruction_equal,            // 5
                instruction_not_equal,        // 6
                instruction_greater,          // 7
                instruction_greater_equal,    // 8
                instruction_less,             // 9
                instruction_less_equal,       // 10
                instruction_negate,           // 11
                instruction_not,              // 12
                instruction_move,             // 13
                instruction_call,             // 14
                instruction_return,           // 15
                instruction_jump,             // 16
                instruction_conditional_jump, // 17
                instruction_print,            // 18
                instruction_halt,             // 19
            ],
        }
    }

    #[inline(always)]
    fn get_value(&self, register: i16) -> Value {
        if register < 0 {
            self.constants[-register as usize]
        } else {
            unsafe { *self.registers.add(register as usize) }
        }
    }

    #[inline(always)]
    fn set_value(&mut self, register: i16, value: Value) {
        unsafe {
            *self.registers.add(register as usize) = value;
        }
    }

    #[inline(always)]
    fn pop_frame(&mut self) -> FunctionFrame {
        let frame = unsafe { self.call_stack.pop().unwrap_unchecked() };

        self.registers = unsafe { self.call_stack.last().unwrap_unchecked().registers };

        frame
    }

    #[inline(always)]
    fn push_frame(
        &mut self,
        return_register: i16,
        return_address: *const Instruction,
        caller_size: u16,
    ) {
        let registers = unsafe { self.registers.add(caller_size as usize) };

        self.registers = registers;

        let frame = FunctionFrame::new(registers, return_address, return_register);

        self.call_stack.push(frame);
    }
=======
struct CallFrame {
    return_address: *const Instruction,
    register_ptr: *mut Value,
    return_slot: *mut Value,
>>>>>>> f5ab554e
}

type InstructionHandler = unsafe fn(
    call_stack: *mut CallFrame,
    constants_ptr: *const Value,
    register_ptr: *mut Value,
    ip: *const Instruction,
);

struct Context {
    call_stack: *mut CallFrame,
    constants_ptr: *const Value,
    register_ptr: *mut Value,
}

#[inline(always)]
unsafe fn register_index(index: i16) -> usize {
    unsafe {
        core::hint::assert_unchecked(index >= 0);
        index.cast_unsigned() as usize
    }
}

macro_rules! push_frame {
    ($ctx:ident, ret: $ret_address: expr; current_size: $size: expr; slot: $slot: expr $(;)?) => {{
        let slot = raw_register!($ctx, $slot);
        let frame = CallFrame {
            return_address: $ret_address,
            register_ptr: $ctx.register_ptr,
            return_slot: slot,
        };
        *$ctx.call_stack = frame;
        $ctx.call_stack = $ctx.call_stack.add(1);
        $ctx.register_ptr = $ctx.register_ptr.add($size);
    }};
}

macro_rules! pop_frame {
    ($ctx:ident) => {{
        $ctx.call_stack = $ctx.call_stack.sub(1);
        std::ptr::read($ctx.call_stack)
    }};
}

macro_rules! raw_register {
    ($ctx:ident, $var: expr) => {
        $ctx.register_ptr.add(register_index($var))
    };
}

macro_rules! get {
    (@raw $ctx:ident, $var: ident) => {
        *match $var {
            index @ 0.. => raw_register!($ctx, index),
            const_index @ ..0 => $ctx.constants_ptr.add(const_index.unsigned_abs() as usize)
        }
    };
    ($ctx: ident, $var: ident) => {
        (get!(@raw $ctx, $var).as_number())
    };
}

macro_rules! set {
    (@raw $ctx:ident, $var: ident = $value: expr) => {{
        *raw_register!($ctx, $var) = $value;
    }};
    ($ctx:ident, $var: ident = $value: expr) => {
        set!(@raw $ctx, $var = Value::number($value))
    };
}

macro_rules! call_to {
    ($(@become $({$become_binder: tt})?)? $ctx:ident, $new_ip:expr) => {{
        let ip = $new_ip;
        let opcode = (*ip).discriminant();
        $(become $({$become_binder})?)? INSTRUCTION_DISPATCH[opcode](
            $ctx.call_stack,
            $ctx.constants_ptr,
            $ctx.register_ptr,
            ip
        );
    }};
}

macro_rules! dispatch_to {
    ($ctx:ident, $new_ip:expr) => { call_to!(@become $ctx, $new_ip) };
}

macro_rules! dispatch_next {
    ($ctx:ident, $ip: expr) => {
        dispatch_to!($ctx, $ip.add(1))
    };
}

macro_rules! declare_instructions {
    (
        ctx: $ctx: ident,
        ip: $ip: ident,
        $($instruction: ident $({ $($field: ident),* })? => $body: block)*
    ) => {
        const fn build_dispatch_table() -> [InstructionHandler; Instruction::COUNT] {
            // Start with None for all entries
            let mut table: [Option<InstructionHandler>; Instruction::COUNT] = [None; Instruction::COUNT];

            // Map each handler to its discriminant
            $({
                let index = (Instruction::$instruction $({ $($field: 0),* })?).discriminant();
                unsafe fn instruction(
                    call_stack: *mut CallFrame,
                    constants_ptr: *const Value,
                    register_ptr: *mut Value,
                    $ip: *const Instruction
                ) {
                    #[allow(unused_mut)]
                    let mut $ctx = Context {
                        call_stack,
                        constants_ptr,
                        register_ptr,
                    };

                    unsafe {
                        let Instruction::$instruction $({ $($field),* })? = *$ip else {
                            core::hint::unreachable_unchecked()
                        };

                        $body
                    }
                }
                table[index] = Some(instruction);
            })*

            // Verify all entries are set and unwrap to final table
            let mut final_table: [InstructionHandler; Instruction::COUNT] = [const { |_, _, _, _| unreachable!() }; Instruction::COUNT];
            let mut i = 0;
            while i < Instruction::COUNT {
                final_table[i] = match table[i] {
                    Some(handler) => handler,
                    None => panic!("Missing handler for instruction"), // Compile-time panic if any missing
                };
                i += 1;
            }

            final_table
        }
    };
}

declare_instructions! {
    ctx: ctx,
    ip: ip,
    Add { dest, src1, src2 } => {
        set!(ctx, dest = get!(ctx, src1) + get!(ctx, src2));
        dispatch_next!(ctx, ip)
    }

    Subtract { dest, src1, src2 } => {
        set!(ctx, dest = get!(ctx, src1) - get!(ctx, src2));
        dispatch_next!(ctx, ip)
    }

    Multiply { dest, src1, src2 } => {
        set!(ctx, dest = get!(ctx, src1) * get!(ctx, src2));
        dispatch_next!(ctx, ip)
    }

    Divide { dest, src1, src2 } => {
        set!(ctx, dest = get!(ctx, src1) / get!(ctx, src2));
        dispatch_next!(ctx, ip)
    }

    Modulo { dest, src1, src2 } => {
        set!(ctx, dest = get!(ctx, src1) % get!(ctx, src2));
        dispatch_next!(ctx, ip)
    }

    Equal { dest, src1, src2 } => {
        set!(@raw ctx, dest = Value::boolean(get!(ctx, src1) == get!(ctx, src2)));
        dispatch_next!(ctx, ip)
    }

    NotEqual { dest, src1, src2 } => {
        set!(@raw ctx, dest = Value::boolean(get!(ctx, src1) != get!(ctx, src2)));
        dispatch_next!(ctx, ip)
    }

    Greater { dest, src1, src2 } => {
        set!(@raw ctx, dest = Value::boolean(get!(ctx, src1) > get!(ctx, src2)));
        dispatch_next!(ctx, ip)
    }

    GreaterEqual { dest, src1, src2 } => {
        set!(@raw ctx, dest = Value::boolean(get!(ctx, src1) >= get!(ctx, src2)));
        dispatch_next!(ctx, ip)
    }

    Less { dest, src1, src2 } => {
        set!(@raw ctx, dest = Value::boolean(get!(ctx, src1) < get!(ctx, src2)));
        dispatch_next!(ctx, ip)
    }

    LessEqual { dest, src1, src2 } => {
        set!(@raw ctx, dest = Value::boolean(get!(ctx, src1) <= get!(ctx, src2)));
        dispatch_next!(ctx, ip)
    }

    Negate { dest, src } => {
        set!(ctx, dest = -get!(ctx, src));
        dispatch_next!(ctx, ip)
    }

    Not { dest, src } => {
        set!(@raw ctx, dest = Value::boolean(!get!(@raw ctx, src).as_boolean()));
        dispatch_next!(ctx, ip)
    }

    Move { dest, src } => {
        set!(@raw ctx, dest = get!(@raw ctx, src));
        dispatch_next!(ctx, ip)
    }

    Call { dest, src, caller_size } => {
        push_frame!(
            ctx,
            ret: ip.add(1);
            current_size: usize::from(caller_size);
            slot: dest;
        );
        let new_ip = get!(@raw ctx, src).as_instruction();
        dispatch_to!(ctx, new_ip)
    }

    Return { src } => {
        let ret_val = get!(@raw ctx, src);
        let frame = pop_frame!(ctx);
        *frame.return_slot = ret_val;
        ctx.register_ptr = frame.register_ptr;
        dispatch_to!(ctx, frame.return_address)
    }

    Jump { offset } => {
        let new_ip = ip.offset(isize::from(offset));
        dispatch_to!(ctx, new_ip)
    }

    ConditionalJump { src, true_offset, false_offset } => {
        let offset = match get!(@raw ctx, src).as_boolean() {
            true => true_offset,
            false => false_offset,
        };
        let new_ip = ip.offset(isize::from(offset));
        dispatch_to!(ctx, new_ip)
    }

    Print { src } => {
        println!("{}", get!(ctx, src));
        dispatch_next!(ctx, ip)
    }

    Halt => {
        let _ = (ip, ctx);
        /*No dispatch, function returns */
    }
}

static INSTRUCTION_DISPATCH: [InstructionHandler; Instruction::COUNT] = build_dispatch_table();

pub unsafe fn run_vm(instructions: &[Instruction], constants: &[Value]) {
    static HALT: Instruction = Instruction::Halt;

    let mut call_stack = [const { MaybeUninit::<CallFrame>::uninit() }; 512];
    let mut registers = [const { MaybeUninit::<Value>::uninit() }; 1024];

    let mut ctx = Context {
        call_stack: call_stack.as_mut_ptr().cast::<CallFrame>(),
        constants_ptr: constants.as_ptr(),
        register_ptr: registers.as_mut_ptr().cast::<Value>(),
    };

    unsafe {
        // Push initial frame
        // it contains one slot for the return value of main
        push_frame!(ctx, ret: &raw const HALT; current_size: 1; slot: 0);
        call_to!(ctx, instructions.as_ptr())
    }
}<|MERGE_RESOLUTION|>--- conflicted
+++ resolved
@@ -1,112 +1,10 @@
 use crate::bytecode::{instruction::Instruction, value::Value};
 use std::mem::MaybeUninit;
 
-<<<<<<< HEAD
-pub struct FunctionFrame {
-    pub registers: *mut Value,
-    pub return_address: *const Instruction,
-    pub return_register: i16,
-}
-
-impl FunctionFrame {
-    pub fn new(
-        registers: *mut Value,
-        return_address: *const Instruction,
-        return_register: i16,
-    ) -> Self {
-        Self {
-            registers,
-            return_address,
-            return_register,
-        }
-    }
-}
-
-type InstructionHandler = fn(&mut VMContext, ip: *const Instruction);
-pub struct VMContext {
-    pub call_stack: Vec<FunctionFrame>,
-    pub constants: Vec<Value>,
-    pub registers: *mut Value,
-    pub instruction_dispatch: [InstructionHandler; 20],
-}
-
-impl VMContext {
-    pub fn new(constants: Vec<Value>, registers: *mut Value) -> Self {
-        Self {
-            call_stack: Vec::new(),
-            constants,
-            registers,
-            instruction_dispatch: [
-                instruction_add,              // 0
-                instruction_subtract,         // 1
-                instruction_multiply,         // 2
-                instruction_divide,           // 3
-                instruction_modulo,           // 4
-                instruction_equal,            // 5
-                instruction_not_equal,        // 6
-                instruction_greater,          // 7
-                instruction_greater_equal,    // 8
-                instruction_less,             // 9
-                instruction_less_equal,       // 10
-                instruction_negate,           // 11
-                instruction_not,              // 12
-                instruction_move,             // 13
-                instruction_call,             // 14
-                instruction_return,           // 15
-                instruction_jump,             // 16
-                instruction_conditional_jump, // 17
-                instruction_print,            // 18
-                instruction_halt,             // 19
-            ],
-        }
-    }
-
-    #[inline(always)]
-    fn get_value(&self, register: i16) -> Value {
-        if register < 0 {
-            self.constants[-register as usize]
-        } else {
-            unsafe { *self.registers.add(register as usize) }
-        }
-    }
-
-    #[inline(always)]
-    fn set_value(&mut self, register: i16, value: Value) {
-        unsafe {
-            *self.registers.add(register as usize) = value;
-        }
-    }
-
-    #[inline(always)]
-    fn pop_frame(&mut self) -> FunctionFrame {
-        let frame = unsafe { self.call_stack.pop().unwrap_unchecked() };
-
-        self.registers = unsafe { self.call_stack.last().unwrap_unchecked().registers };
-
-        frame
-    }
-
-    #[inline(always)]
-    fn push_frame(
-        &mut self,
-        return_register: i16,
-        return_address: *const Instruction,
-        caller_size: u16,
-    ) {
-        let registers = unsafe { self.registers.add(caller_size as usize) };
-
-        self.registers = registers;
-
-        let frame = FunctionFrame::new(registers, return_address, return_register);
-
-        self.call_stack.push(frame);
-    }
-=======
 struct CallFrame {
     return_address: *const Instruction,
     register_ptr: *mut Value,
     return_slot: *mut Value,
->>>>>>> f5ab554e
 }
 
 type InstructionHandler = unsafe fn(
